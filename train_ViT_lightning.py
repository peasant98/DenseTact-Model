--- conflicted
+++ resolved
@@ -235,14 +235,7 @@
         X, Y = batch 
         N, C, H, W = X.shape 
         
-<<<<<<< HEAD
         pred = self.model(X) / self.cfg.scale
-=======
-        pred = self.model(X)
-        pred = pred
-        Y = Y 
-        
->>>>>>> c03c91d5
         mse = self.mse(pred, Y)
         
         # visualize first y and pred
@@ -467,14 +460,9 @@
         transforms.Resize((cfg.model.img_size, cfg.model.img_size), antialias=True),
     ])
     
-<<<<<<< HEAD
-    dataset = FullDataset(transform=transform, samples_dir=opt.dataset_dir, output_type=cfg.dataset.output_type)
-=======
-    
-    dataset = FullDataset(transform=transform, samples_dir=cfg.dataset.dataset_path,
-                          output_type=cfg.dataset.output_type, is_real_world=opt.real_world)
-    
->>>>>>> c03c91d5
+    dataset = FullDataset(transform=transform, samples_dir=opt.dataset_dir, 
+                            output_type=cfg.dataset.output_type, is_real_world=opt.real_world)
+    
     print("Dataset total samples: {}".format(len(dataset)))
     full_dataset_length = len(dataset)
 
