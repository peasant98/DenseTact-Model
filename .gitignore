logs/
lightning_logs/
output/
exp/
real_world_data/
real_world_output/
test_data/
runs/
__pycache__/
viz/
viz_lightning/

<<<<<<< HEAD
output
test_data

*.ipynb
=======
settings.json
>>>>>>> c5732053
<|MERGE_RESOLUTION|>--- conflicted
+++ resolved
@@ -10,11 +10,8 @@
 viz/
 viz_lightning/
 
-<<<<<<< HEAD
 output
 test_data
 
 *.ipynb
-=======
-settings.json
->>>>>>> c5732053
+settings.json