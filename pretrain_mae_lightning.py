--- conflicted
+++ resolved
@@ -120,12 +120,8 @@
 if __name__ == '__main__':
     arg = argparse.ArgumentParser()
     arg.add_argument('--dataset_ratio', type=float, default=1.0)
-<<<<<<< HEAD
     arg.add_argument('--dataset_dir', type=str, default="./output")
     arg.add_argument('--epochs', type=int, default=150)
-=======
-    arg.add_argument('--epochs', type=int, default=200)
->>>>>>> c03c91d5
     arg.add_argument('--gpus', type=int, default=1)
     arg.add_argument('--model', type=str, default="mae_hiera_large_256", help="Model Architecture, choose either hiera or vit")
     arg.add_argument('--batch_size', type=int, default=32)
