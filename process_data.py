--- conflicted
+++ resolved
@@ -418,17 +418,12 @@
             relative_depth = relative_depth / 10000.0
             relative_depth = relative_depth - 1 
             y = relative_depth
-<<<<<<< HEAD
 
             # apply transform
             y = self.transform(y).float()
 
         # read all labels
         elif self.output_type == 'full':  
-=======
-            
-        else:
->>>>>>> c5732053
             # load bounds json
             with open(f'{self.samples_dir}/y{sample_num}/bounds.json') as f:
                 bounds = json.load(f)
