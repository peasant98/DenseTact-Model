--- conflicted
+++ resolved
@@ -114,14 +114,10 @@
         return image
         
 class FullDataset(Dataset):
-<<<<<<< HEAD
     def __init__(self,  transform=None, 
                  samples_dir='../Documents/Dataset/sim_dataset', 
                  output_type='depth', 
                  root_dir=None,
-=======
-    def __init__(self, data_dir='output', transform=None, samples_dir='real_world_dataset', output_type='depth', root_dir='../DenseTact-Calibration-M/data_v2',
->>>>>>> c03c91d5
                  is_real_world=False):
         """
         Dataset for DenseTact Calibration task
@@ -138,13 +134,8 @@
         self.root_dir = root_dir
         self.transform = transform  
         self.output_type = output_type
-<<<<<<< HEAD
 
         assert output_type in ['none', 'depth', 'depth_stress', 'full'], "Output type must be one of 'none', 'depth', 'full'"
-=======
-        
-        assert output_type in ['none', 'depth', 'full'], "Output type must be one of 'none', 'depth', 'full'"
->>>>>>> c03c91d5
         self.is_real_world = is_real_world
         
         if self.is_real_world:
@@ -640,15 +631,9 @@
 
 if __name__ == '__main__':
     parser = argparse.ArgumentParser(description='Set dataset parameters dynamically')
-<<<<<<< HEAD
-    parser.add_argument('--samples_dir', type=str, default='../Documents/Dataset/sim_dataset', help='Directory of the samples')
-    parser.add_argument('--root_dir', type=str, default='../Documents/Dataset/data_v2', help='Root directory of original dataset')
-    parser.add_argument('--is_real_world', type=bool, default=False, help='Flag to indicate if it is real world data')
-=======
     parser.add_argument('--samples_dir', type=str, default='real_world_dataset', help='Directory of the samples')
     parser.add_argument('--root_dir', type=str, default='../DenseTact-Calibration-M/real_world_data_v2', help='Root directory of original dataset')
     parser.add_argument('--is_real_world', type=bool, default=True, help='Flag to indicate if it is real world data')
->>>>>>> c03c91d5
 
     args = parser.parse_args()
 
@@ -688,6 +673,10 @@
     
     
     # dataset.construct_dataset()
+    
+    ax[1, 2].imshow(displacement_img[:,:,0])
+    ax[1, 2].set_title("Displacement Image")
+    plt.show()
     
     # use this line to construct the dataset if it has not been constructed
     # dataset.construct_dataset()
