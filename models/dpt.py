import cv2
import numpy as np
import torch
import math
from functools import partial
import torch.nn as nn
import torch.nn.functional as F
from torchvision.transforms import Compose

from models.dinov2 import DINOv2
from models.util.blocks import FeatureFusionBlock, _make_scratch

# Hiera Encoder
from models.hiera_layers.hiera import Hiera, HieraBlock
from models.hiera_layers.hiera_utils import conv_nd


def _make_fusion_block(features, use_bn, size=None, activation=nn.ReLU()):
    return FeatureFusionBlock(
        features,
        activation,
        deconv=False,
        bn=use_bn,
        expand=False,
        align_corners=True,
        size=size,
    )


class PermuteLayer(nn.Module):
    def __init__(self, dims):
        super().__init__()
        self.dims = dims

    def forward(self, x):
        return x.permute(self.dims)

class ConvBlock(nn.Module):
    def __init__(self, in_feature, out_feature):
        super().__init__()
        
        self.conv_block = nn.Sequential(
            nn.Conv2d(in_feature, out_feature, kernel_size=3, stride=1, padding=1),
            nn.BatchNorm2d(out_feature),
            nn.ReLU(True)
        )
    
    def forward(self, x):
        return self.conv_block(x)


class DPTHead(nn.Module):
    def __init__(
        self, 
        in_channels, 
        features=256, 
        use_bn=False, 
        output_dim=15,
        out_channels=[256, 512, 1024, 1024], 
        use_clstoken=False
    ):
        super(DPTHead, self).__init__()
        
        self.use_clstoken = use_clstoken
        
        self.projects = nn.ModuleList([
            nn.Conv2d(
                in_channels=in_channels,
                out_channels=out_channel,
                kernel_size=1,
                stride=1,
                padding=0,
            ) for out_channel in out_channels
        ])
        
        self.resize_layers = nn.ModuleList([
            nn.ConvTranspose2d(
                in_channels=out_channels[0],
                out_channels=out_channels[0],
                kernel_size=4,
                stride=4,
                padding=0),
            nn.ConvTranspose2d(
                in_channels=out_channels[1],
                out_channels=out_channels[1],
                kernel_size=2,
                stride=2,
                padding=0),
            nn.Identity(),
            nn.Conv2d(
                in_channels=out_channels[3],
                out_channels=out_channels[3],
                kernel_size=3,
                stride=2,
                padding=1)
        ])
        
        if use_clstoken:
            self.readout_projects = nn.ModuleList()
            for _ in range(len(self.projects)):
                self.readout_projects.append(
                    nn.Sequential(
                        nn.Linear(2 * in_channels, in_channels),
                        nn.GELU()))
        
        self.scratch = _make_scratch(
            out_channels,
            features,
            groups=1,
            expand=False,
        )
        
        self.scratch.stem_transpose = None
        
        self.scratch.refinenet1 = _make_fusion_block(features, use_bn)
        self.scratch.refinenet2 = _make_fusion_block(features, use_bn)
        self.scratch.refinenet3 = _make_fusion_block(features, use_bn)
        self.scratch.refinenet4 = _make_fusion_block(features, use_bn)
        
        head_features_1 = features
        head_features_2 = 32
        
        self.scratch.output_conv1 = nn.Conv2d(head_features_1, head_features_1 // 2, kernel_size=3, stride=1, padding=1)
        self.scratch.output_conv2 = nn.Sequential(
            nn.Conv2d(head_features_1 // 2, head_features_2, kernel_size=3, stride=1, padding=1),
            nn.ReLU(True),
            nn.Conv2d(head_features_2, output_dim, kernel_size=1, stride=1, padding=0),
            nn.ReLU(True),
            nn.Identity(),
        )
    
    def forward(self, out_features, patch_h, patch_w):
        out = []
        for i, x in enumerate(out_features):
            if self.use_clstoken:
                x, cls_token = x[0], x[1]
                readout = cls_token.unsqueeze(1).expand_as(x)
                x = self.readout_projects[i](torch.cat((x, readout), -1))
            else:
                x = x[0]
            
            x = x.permute(0, 2, 1).reshape((x.shape[0], x.shape[-1], patch_h, patch_w))
            
            x = self.projects[i](x)
            x = self.resize_layers[i](x)
            
            out.append(x)
        
        layer_1, layer_2, layer_3, layer_4 = out
        
        layer_1_rn = self.scratch.layer1_rn(layer_1)
        layer_2_rn = self.scratch.layer2_rn(layer_2)
        layer_3_rn = self.scratch.layer3_rn(layer_3)
        layer_4_rn = self.scratch.layer4_rn(layer_4)
        
        path_4 = self.scratch.refinenet4(layer_4_rn, size=layer_3_rn.shape[2:])        
        path_3 = self.scratch.refinenet3(path_4, layer_3_rn, size=layer_2_rn.shape[2:])
        path_2 = self.scratch.refinenet2(path_3, layer_2_rn, size=layer_1_rn.shape[2:])
        path_1 = self.scratch.refinenet1(path_2, layer_1_rn)
        
        out = self.scratch.output_conv1(path_1)
        out = F.interpolate(out, (int(patch_h * 16), int(patch_w * 16)), mode="bilinear", align_corners=True)
        out = self.scratch.output_conv2(out)
        
        return out

class HieraDPTHead(nn.Module):
    """ DPT Head for Hiera Encoder """
    def __init__(self,
                features,
                in_channels,
                out_channels,
                output_dim,
                use_bn=False,
                activation:str = "relu"
                ):
        """
            Args:
                features: int, number of features inside the head
                in_channels: list, number of channels for intermediate features
                out_channels: list, number of output channels
                output_dim: int, output dimension of the model
                use_bn: bool, use batch normalization
                activation name: str, activation function name eg. relu, leaky_relu
        """
        super().__init__()

        n_layers = len(in_channels)
        assert n_layers == len(out_channels), "Number of input and output channels must be the same"

        self.activation_name = activation
        if self.activation_name == "relu":
            self.activation = nn.ReLU()
        elif self.activation_name == "leaky_relu":
            self.activation = nn.LeakyReLU()

        # head to project features
        self.projects = nn.ModuleList([
            nn.Sequential(
                nn.LayerNorm(in_chan),
                PermuteLayer((0, 3, 1, 2)),
                nn.Conv2d(
                    in_channels=in_chan,
                    out_channels=features,
                    kernel_size=1,
                    stride=1,
                    padding=0,
                )
            ) for in_chan in in_channels
        ])

        self.refinement_blocks = nn.ModuleList([
            _make_fusion_block(features, use_bn, activation=self.activation) for _ in out_channels
        ])

        # remove the resConf in the last block, since we don't need it
        del self.refinement_blocks[-1].resConfUnit1

        head_features_1 = features
        head_features_2 = 32
        
        self.output_conv1 = nn.Conv2d(head_features_1, head_features_1 // 2, kernel_size=3, stride=1, padding=1)
        self.output_conv2 = nn.Sequential(
            nn.Conv2d(head_features_1 // 2, head_features_2, kernel_size=3, stride=1, padding=1),
            # maybe LeakyReLU here
            self.activation,
            # nn.BatchNorm2d(head_features_2),
            nn.Conv2d(head_features_2, output_dim, kernel_size=1, stride=1, padding=0),
        )

        self.apply(self.init_weights)
    
    @torch.no_grad()
    def init_weights(self, m):
        if isinstance(m, nn.Conv2d):
            nn.init.kaiming_normal_(m.weight, mode='fan_out', nonlinearity=self.activation_name)
            if m.bias is not None:
                nn.init.constant_(m.bias, 0)
        
        elif isinstance(m, nn.Linear):
            nn.init.kaiming_normal_(m.weight, mode='fan_out', nonlinearity=self.activation_name)
            if m.bias is not None:
                nn.init.constant_(m.bias, 0)

    def forward(self, out_features):
        out = []
        for i, x in enumerate(out_features):
            x = self.projects[i](x)
            # x = self.conv_rn[i](x)
            out.append(x)

        # fuse the feature hierarchically
        prev = None
        for layer_id in range(len(out) - 1, -1, -1):
            x = out[layer_id]
            inputs = [x] if prev is None else [prev, x]
            size = None if layer_id == 0 else out[layer_id - 1].shape[2:]
            prev = self.refinement_blocks[layer_id](*inputs, size=size)

        out = self.output_conv1(prev)
        out = F.interpolate(out, (256, 256), mode="bilinear", align_corners=True)
        out = self.output_conv2(out)

        return out
    
class VanillaHieraFusionDecoder(nn.Module):
    def __init__(self,   
                in_channels,
                output_dim,
                norm_layer = partial(nn.LayerNorm, 1e-6),
                decoder_embed_dim = 256, 
                decoder_depth = 3,
                mlp_ratio = 4.0,
                q_pool = 2,
                mask_unit_size = (8, 8),
                q_stride = 2,
                patch_stride = (4, 4),
                tokens_spatial_shape = (16, 16),
                stage_ends = [2, 3, 16, 3],
                decoder_num_heads = 4) -> None:
        """ Vanilla Hiera Fusion Decoder """
        super().__init__()

        curr_mu_size = mask_unit_size
        self.multi_scale_fusion_heads = nn.ModuleList()

        mask_unit_spatial_shape_final = [
            i // s ** (q_pool) for i, s in zip(mask_unit_size, q_stride)
        ]

        tokens_spatial_shape_final = [
            i // s ** (q_pool)
            for i, s in zip(tokens_spatial_shape, q_stride)
        ]

        for idx, i in enumerate(stage_ends[:q_pool]):  # resolution constant after q_pool
            kernel = [
                i // s for i, s in zip(curr_mu_size, mask_unit_spatial_shape_final)
            ]
            curr_mu_size = [i // s for i, s in zip(curr_mu_size, q_stride)]
            self.multi_scale_fusion_heads.append(
                conv_nd(len(q_stride))(
                    in_channels[idx],
                    in_channels[-1],
                    kernel_size=kernel,
                    stride=kernel,
                )
            )

        self.multi_scale_fusion_heads.append(nn.Identity())  # final stage, no transform
        self.fusion_norm = norm_layer(in_channels[-1])

        # --------------------------------------------------------------------------
        # MAE decoder specifics
        self.decoder_embed = nn.Linear(in_channels[-1], decoder_embed_dim)

        self.decoder_pos_embed = nn.Parameter(
            torch.zeros(
                1, math.prod(tokens_spatial_shape_final), decoder_embed_dim
            )
        )

        self.decoder_blocks = nn.ModuleList(
            [
                HieraBlock(
                    dim=decoder_embed_dim,
                    dim_out=decoder_embed_dim,
                    heads=decoder_num_heads,
                    norm_layer=norm_layer,
                    mlp_ratio=mlp_ratio,
                )
                for i in range(decoder_depth)
            ]
        )
        self.decoder_norm = norm_layer(decoder_embed_dim)

        self.pred_stride = patch_stride[-1] * (
            q_stride[-1] ** q_pool
        )  # patch stride of prediction

        self.decoder_pred = nn.Linear(
            decoder_embed_dim,
            (self.pred_stride ** min(2, len(q_stride))) * output_dim,
        )  # predictor
        # --------------------------------------------------------------------------

        self.output_dim = output_dim

        # TODO Initialize weights
        self.apply(self._init_weights)

    def _init_weights(self, m, init_bias=0.02):
        if isinstance(m, (nn.Linear, nn.Conv1d, nn.Conv2d, nn.Conv3d)):
            nn.init.trunc_normal_(m.weight, std=0.02)
            if isinstance(m, nn.Linear) and m.bias is not None:
                nn.init.constant_(m.bias, init_bias)
        elif isinstance(m, nn.LayerNorm):
            nn.init.constant_(m.bias, init_bias)
            nn.init.constant_(m.weight, 1.0)

    def forward(self, intermediates):
        # Multi-scale fusion
        x = 0.0
        for head, interm_x in zip(self.multi_scale_fusion_heads, intermediates):
            # since output is in spatial format, forward conv layer to fuse
            interm_x = interm_x.permute(0, 3, 1, 2)
            x += head(interm_x)

        # change to (B, H, W, C) format
        x = x.permute(0, 2, 3, 1)
        x = self.fusion_norm(x)

        # Embed tokens
        x = self.decoder_embed(x)

        # Combine visible and mask tokens

        # Flatten
        x = x.reshape(x.shape[0], -1, x.shape[-1])

        # Add pos embed
        x = x + self.decoder_pos_embed

        # Apply decoder blocks
        for blk in self.decoder_blocks:
            x = blk(x)
        x = self.decoder_norm(x)

        # Predictor projection
        x = self.decoder_pred(x)

        # reshape to spatial format
        x = self.reconstruct_img(x)

        return x
    
    def reconstruct_img(self, pred:torch.Tensor):
        # TODO Set Spatial Size
        size = self.pred_stride
        pred = pred.reshape(-1, 256 // size, 256 // size, self.output_dim, size, size)

        pred = pred.permute(0, 1, 4, 2, 5, 3)
        pred = pred.reshape(-1, 256, 256, self.output_dim)

        pred = pred.permute(0, 3, 1, 2)
        return pred

class SinCosPositionalEncoding2D(nn.Module):
    def __init__(self, height, width, d_model):
        super(SinCosPositionalEncoding2D, self).__init__()
        self.height = height
        self.width = width
        self.d_model = d_model
        
        encoding = self._generate_encoding()
        self.register_buffer("encoding", encoding)

    def _generate_encoding(self):
        encoding = np.zeros((self.height, self.width, self.d_model))
        div_term = np.exp(np.arange(0, self.d_model, 2) * -(np.log(10000.0) / self.d_model))

        pos_h = np.arange(0, self.height).reshape(-1, 1)
        pos_w = np.arange(0, self.width).reshape(-1, 1)

        encoding[:, :, 0::2] = np.sin(pos_h * div_term)[:, np.newaxis, :]
        encoding[:, :, 1::2] = np.cos(pos_w * div_term)[np.newaxis, :, :]

        return torch.tensor(encoding, dtype=torch.float32)

    def forward(self, x):
        return x + self.encoding.unsqueeze(0)
    
class HieraQUpsampingDecoder(nn.Module):
    def __init__(self,   
                in_channels,
                output_dims,
                norm_layer = partial(nn.LayerNorm, 1e-6),
                decoder_depth_per_stage = 2,
                mlp_ratio = 4.0,
                q_stride = 2,
                tokens_spatial_shape = (16, 16),
                decoder_num_heads = 4) -> None:
        """ Vanilla Hiera Fusion Decoder """
        super().__init__()

        self.channel_stage = in_channels

        tokens_spatial_shape_stages = [
            [ dim // s ** (i) for dim, s in zip(tokens_spatial_shape, q_stride) ]
                    for i in range(len(in_channels))
        ]

        # --------------------------------------------------------------------------
        # MAE decoder specifics
        self.pe_stages = nn.ModuleList([
            SinCosPositionalEncoding2D(*tokens_spatial_shape_stage, channel)
            for tokens_spatial_shape_stage, channel in zip(tokens_spatial_shape_stages, in_channels)
        ])

        self.decoder_stages = nn.ModuleList([])
        num_stages = len(in_channels) - 1
        for i in range(num_stages, 0, -1):
            input_channel = in_channels[i]

            # get the position encoding

            # decoder stage
            decoder_blocks = nn.ModuleList(
                [
                    HieraBlock(
                        dim=input_channel,
                        dim_out=input_channel,
                        heads=decoder_num_heads,
                        norm_layer=norm_layer,
                        mlp_ratio=mlp_ratio,
                    )
                    for i in range(decoder_depth_per_stage - 1)
                ]
            )
            decoder_blocks.append(
                HieraBlock(
                    dim=input_channel,
                    dim_out=in_channels[i - 1],
                    heads=decoder_num_heads,
                    norm_layer=norm_layer,
                    mlp_ratio=mlp_ratio,
                )
            )
            # upsample module
            decoder_blocks.append(nn.Upsample(scale_factor=2, mode='bilinear', align_corners=True))

            self.decoder_stages.append(decoder_blocks)
        # --------------------------------------------------------------------------

        # rearrange the output shape
<<<<<<< HEAD
        self.spatial_decoder = nn.Sequential(
            nn.Upsample(scale_factor=2, mode='bilinear', align_corners=True),
            nn.Conv2d(in_channels[0], in_channels[0] // 2, kernel_size=3, stride=1, padding=1),
            nn.ELU(True),
            # nn.BatchNorm2d(in_channels[0] // 2),
            nn.Conv2d(in_channels[0] // 2, in_channels[0] // 4, kernel_size=3, stride=1, padding=1),
            nn.ELU(True),
            # nn.BatchNorm2d(in_channels[0] // 4),
            nn.Upsample(scale_factor=2, mode='bilinear', align_corners=True),
            nn.Conv2d(in_channels[0] // 4, output_dim, kernel_size=3, stride=1, padding=1)
        )

        # TODO Initialize weights
        self.apply(self._init_weights)

    def _init_weights(self, m, init_bias=0.02):
        if isinstance(m, (nn.Linear, nn.Conv1d, nn.Conv2d, nn.Conv3d)):
            nn.init.trunc_normal_(m.weight, std=0.02)
            if isinstance(m, nn.Linear) and m.bias is not None:
                nn.init.constant_(m.bias, init_bias)
        elif isinstance(m, nn.LayerNorm):
            nn.init.constant_(m.bias, init_bias)
            nn.init.constant_(m.weight, 1.0)
=======
        self.spatial_decoders = nn.ModuleList([
            nn.Sequential(
                nn.Upsample(scale_factor=2, mode='bilinear', align_corners=True),
                nn.Conv2d(in_channels[0], in_channels[0] // 2, kernel_size=3, stride=1, padding=1),
                nn.ELU(True),
                # nn.BatchNorm2d(in_channels[0] // 2),
                nn.Conv2d(in_channels[0] // 2, in_channels[0] // 4, kernel_size=3, stride=1, padding=1),
                nn.ELU(True),
                # nn.BatchNorm2d(in_channels[0] // 4),
                nn.Upsample(scale_factor=2, mode='bilinear', align_corners=True),
                nn.Conv2d(in_channels[0] // 4, output_dim, kernel_size=3, stride=1, padding=1)
            ) for output_dim in output_dims
        ])

        # TODO Initialize weights
        self.apply(self.init_weights)
        
    @torch.no_grad()
    def init_weights(self, m):
        if isinstance(m, nn.Conv2d):
            nn.init.kaiming_normal_(m.weight, mode='fan_out', nonlinearity='relu')
            if m.bias is not None:
                nn.init.constant_(m.bias, 0)
>>>>>>> 5b5f87c6
        
        elif isinstance(m, nn.Linear):
            nn.init.kaiming_normal_(m.weight, mode='fan_out', nonlinearity='relu')
            if m.bias is not None:
                nn.init.constant_(m.bias, 0)
    
    def forward(self, intermediates):
        """
        Forward Function

        Args:
            intermediates: list, list of intermediate features
                each in shape (B, H, W, C)
        """
        
        # Multi-scale fusion
        x = 0.0
        
        num_stages = len(intermediates) - 1
        for i in range(num_stages, 0, -1):
            x += intermediates[i]

            # add position embedding
            x = self.pe_stages[i](x)

            # apply decoder blocks
            stage =  self.decoder_stages[len(intermediates) - 1 - i]
            B, H, W, C = x.shape

            # pass through the decoder blocks
            x = x.reshape(B, H * W, C)
            for k in range(len(stage) - 1):
                x = stage[k](x)
            x = x.reshape(B, H, W, self.channel_stage[i - 1])
        
            # upsample
            x = x.permute(0, 3, 1, 2) # (B, C, H, W)
            x = stage[-1](x)
            x = x.permute(0, 2, 3, 1) # (B, H, W, C)

        x = x.permute(0, 3, 1, 2)     # (B, C, H, W)
        
        pred = []
        for spatial_decoder in self.spatial_decoders:
            pred.append(spatial_decoder(x))
        pred = torch.cat(pred, dim=1)
        return pred
    

class DPTV2Net(nn.Module):
    def __init__(
        self, 
        img_size=256,
        patch_size=16,
        in_chans=3,
        encoder='vitl', 
        features=256, 
        out_channels=[256, 512, 1024, 1024], 
        out_dims=15,
        use_bn=False, 
        use_clstoken=False
    ):
        super(DPTV2Net, self).__init__()
        
        self.intermediate_layer_idx = {
            'vits': [2, 5, 8, 11],
            'vitb': [2, 5, 8, 11], 
            'vitl': [4, 11, 17, 23], 
            'vitg': [9, 19, 29, 39]
        }
        
        self.encoder = encoder
        self.pretrained = DINOv2(model_name=encoder, img_size=img_size, in_chans=in_chans, patch_size=patch_size)
        self.depth_head = DPTHead(self.pretrained.embed_dim, features, use_bn, output_dim=out_dims, 
                                out_channels=out_channels, use_clstoken=use_clstoken)
    
    def forward(self, x):
        patch_h, patch_w = x.shape[-2] // 16, x.shape[-1] // 16
        # extract intermediate features.
        features = self.pretrained.get_intermediate_layers(x, self.intermediate_layer_idx[self.encoder], return_class_token=True)
        # predictions
        depth = self.depth_head(features, patch_h, patch_w)

        return depth
    
    def freeze_encoder(self):
        for param in self.pretrained.parameters():
            param.requires_grad = False

    def unfreeze_encoder(self):
        for param in self.pretrained.parameters():
            param.requires_grad = True

    def load_from_pretrained_model(self, model_path:str):
        """
        Load weights from a pre-trained model
        """
        model_ckpt = torch.load(model_path)

        # load encoder weights
        self.pretrained.load_state_dict(model_ckpt["model"]['pretrained'])

class HieraDPT(nn.Module):
    def __init__(
        self, 
        cfg
    ):
        super().__init__()

        in_chans = cfg.model.in_chans
        out_dims = cfg.model.out_chans
        if isinstance(out_dims, int):
            out_dims = [out_dims]
        norm_layer = partial(nn.LayerNorm, eps=1e-6)

        encoder_kwargs = dict(
            input_size=(cfg.model.img_size, cfg.model.img_size),
            embed_dim=cfg.model.hiera.embed_dim, 
            num_heads=cfg.model.hiera.num_heads, 
            stages=cfg.model.hiera.stages, 
            q_pool=cfg.model.hiera.q_pool, 
            patch_stride=cfg.model.hiera.patch_stride,
            mlp_ratio=cfg.model.hiera.mlp_ratio)

        # define the Hiera Encoder
        self.encoder = Hiera(
            in_chans=in_chans,
            norm_layer=norm_layer,
            **encoder_kwargs)
        
        del self.encoder.norm, self.encoder.head

        # define the Hiera Decoder
        encoder_channels = self.encoder.get_out_dim(True)
        encoder_channels = encoder_channels[:self.encoder.q_pool] + encoder_channels[-1:]

        if cfg.model.hiera.decoder == "DPT":
            self.decoder_head = nn.ModuleList([
                HieraDPTHead(cfg.model.hiera.decoder_embed_dim, 
                                        encoder_channels, out_channels=cfg.model.hiera.decoder_mapping_channels, 
                                        output_dim=out_dim, use_bn=cfg.model.hiera.use_bn, activation=cfg.model.hiera.activation)
                for out_dim in out_dims
            ])
       
        elif cfg.model.hiera.decoder == "Vanilla":

            decoder_kwargs = dict(
                decoder_embed_dim=cfg.model.hiera.decoder_embed_dim, 
                decoder_num_heads=cfg.model.hiera.decoder_num_heads, 
                q_pool=cfg.model.hiera.q_pool,
                mlp_ratio=cfg.model.hiera.mlp_ratio,
                mask_unit_size=self.encoder.mask_unit_size,
                patch_stride = self.encoder.patch_stride,
                q_stride = self.encoder.q_stride,
                stage_ends = self.encoder.stage_ends,
                tokens_spatial_shape = self.encoder.tokens_spatial_shape,
                decoder_depth=cfg.model.hiera.decoder_depth)
            
            self.decoder_head = nn.ModuleList([
                VanillaHieraFusionDecoder(encoder_channels, output_dim=out_dim, norm_layer=norm_layer, **decoder_kwargs)
                for out_dim in out_dims
            ])
        
        elif cfg.model.hiera.decoder == "QUpsampling":

            decoder_kwargs = dict(
                # decoder_embed_dim = cfg.model.hiera.decoder_embed_dim, 
                decoder_num_heads=cfg.model.hiera.decoder_num_heads, 
                mlp_ratio=cfg.model.hiera.mlp_ratio,
                q_stride = self.encoder.q_stride,
                tokens_spatial_shape = self.encoder.tokens_spatial_shape)
            
            self.decoder_head = nn.ModuleList([
                HieraQUpsampingDecoder(encoder_channels, output_dims=out_dims, norm_layer=norm_layer, **decoder_kwargs)
                # for out_dim in out_dims
            ])
        

    def forward(self, x):
        _, intermediates = self.encoder(x, None, return_intermediates=True)
        intermediates = intermediates[: self.encoder.q_pool] + intermediates[-1:]

        # predictions
        preds = []
        for decoder in self.decoder_head:
            preds.append(decoder(intermediates))

        preds = torch.cat(preds, dim=1)
        return preds    

    def freeze_encoder(self):
        self.encoder.eval()
        for param in self.encoder.parameters():
            param.requires_grad = False

    def unfreeze_encoder(self):
        self.encoder.train()
        for param in self.encoder.parameters():
            param.requires_grad = True

    def load_from_pretrained_model(self, model_path:str):
        model_ckpt = torch.load(model_path)

        # load encoder weights
        state_dict = {}
        for k in self.encoder.state_dict().keys():
            if 'model.' + k in model_ckpt["state_dict"]:
                state_dict[k] = model_ckpt["state_dict"]['model.' + k]
        
        res = self.encoder.load_state_dict(state_dict)
        print(res)


if __name__ == "__main__":
    from configs import get_cfg_defaults

    # load config
    cfg = get_cfg_defaults()
    cfg.merge_from_file("configs/VanillaHiera_depth_subset.yaml")

    model = HieraDPT(cfg)
    model.cuda()

    x = torch.randn(1, 7, 256, 256).cuda()
    out = model(x)<|MERGE_RESOLUTION|>--- conflicted
+++ resolved
@@ -493,31 +493,6 @@
         # --------------------------------------------------------------------------
 
         # rearrange the output shape
-<<<<<<< HEAD
-        self.spatial_decoder = nn.Sequential(
-            nn.Upsample(scale_factor=2, mode='bilinear', align_corners=True),
-            nn.Conv2d(in_channels[0], in_channels[0] // 2, kernel_size=3, stride=1, padding=1),
-            nn.ELU(True),
-            # nn.BatchNorm2d(in_channels[0] // 2),
-            nn.Conv2d(in_channels[0] // 2, in_channels[0] // 4, kernel_size=3, stride=1, padding=1),
-            nn.ELU(True),
-            # nn.BatchNorm2d(in_channels[0] // 4),
-            nn.Upsample(scale_factor=2, mode='bilinear', align_corners=True),
-            nn.Conv2d(in_channels[0] // 4, output_dim, kernel_size=3, stride=1, padding=1)
-        )
-
-        # TODO Initialize weights
-        self.apply(self._init_weights)
-
-    def _init_weights(self, m, init_bias=0.02):
-        if isinstance(m, (nn.Linear, nn.Conv1d, nn.Conv2d, nn.Conv3d)):
-            nn.init.trunc_normal_(m.weight, std=0.02)
-            if isinstance(m, nn.Linear) and m.bias is not None:
-                nn.init.constant_(m.bias, init_bias)
-        elif isinstance(m, nn.LayerNorm):
-            nn.init.constant_(m.bias, init_bias)
-            nn.init.constant_(m.weight, 1.0)
-=======
         self.spatial_decoders = nn.ModuleList([
             nn.Sequential(
                 nn.Upsample(scale_factor=2, mode='bilinear', align_corners=True),
@@ -541,7 +516,6 @@
             nn.init.kaiming_normal_(m.weight, mode='fan_out', nonlinearity='relu')
             if m.bias is not None:
                 nn.init.constant_(m.bias, 0)
->>>>>>> 5b5f87c6
         
         elif isinstance(m, nn.Linear):
             nn.init.kaiming_normal_(m.weight, mode='fan_out', nonlinearity='relu')
