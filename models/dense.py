import torch
import torch.nn as nn
import torchvision.models as models

class DTDenseNet(nn.Module):
    def __init__(self, out_chans=[3, 3, 3, 1]):
        super(DTDenseNet, self).__init__()
        
        # Encoder: Using a pre-trained DenseNet-161 model
        self.encoder = models.densenet161(pretrained=True)
        self.encoder.features.conv0 = nn.Conv2d(7, 96, kernel_size=7, stride=2, padding=3, bias=False)
        
        # Extract the number of features from the DenseNet model
        self.encoder_out_channels = 2208  # For densenet161
        
        self.decoders = nn.ModuleList()
        for i, out_chan in enumerate(out_chans):
            decoder = nn.Sequential(
                nn.ConvTranspose2d(self.encoder_out_channels, 512, kernel_size=4, stride=2, padding=1),
                nn.BatchNorm2d(512),
                nn.ReLU(True),
                nn.ConvTranspose2d(512, 256, kernel_size=4, stride=2, padding=1),
                nn.BatchNorm2d(256),
                nn.ReLU(True),
                nn.ConvTranspose2d(256, 128, kernel_size=4, stride=2, padding=1),
                nn.BatchNorm2d(128),
                nn.ReLU(True),
                nn.ConvTranspose2d(128, 64, kernel_size=4, stride=2, padding=1),
                nn.BatchNorm2d(64),
                nn.LeakyReLU(True),
                nn.ConvTranspose2d(64, out_chan, kernel_size=4, stride=2, padding=1),
            )

            self.decoders.append(decoder)

    def forward(self, x):
        # Encoding
        features = self.encoder.features(x)
        
        # Reshape for decoder
        # x = features.view(features.size(0), self.encoder_out_channels, 1, 1)
        outputs = []

        # Decoding for each head
        for decoder in self.decoders:
            out = decoder(features)
            outputs.append(out)
        
        return torch.cat(outputs, dim=1)
    
    def load_from_pretrained_model(self, model_path:str):
        """
        Load weights from a pre-trained model
        """
        # print in red color
        print("\033[91m" + " [WARN] Pre-trained model not available for DenseNet. Skipping loading weights." + "\033[0m")

        pass

    def freeze_encoder(self):
        """
        Freeze the encoder weights
        """
        for param in self.encoder.parameters():
            param.requires_grad = False

    def unfreeze_encoder(self):
        """
        Unfreeze the encoder weights
        """
        for param in self.encoder.parameters():
            param.requires_grad = True

class DecoderHead(nn.Module):
    """Decoder head module."""
    def __init__(self, in_chans=64, output_channels=1):
        super(DecoderHead, self).__init__()
        self.conv1 = nn.Conv2d(in_chans, output_channels, kernel_size=3, padding=1)
        self.tanh = nn.Tanh()
        
    def forward(self, x):
        x = self.conv1(x)
        return x    
    
class DecoderBlock(nn.Module):
    """Decoder block module using Upsampling and Convolution."""
    def __init__(self, in_channels, mid_channels, out_channels=None):
        super(DecoderBlock, self).__init__()
        self.upsample = nn.Upsample(scale_factor=2, mode='bilinear', align_corners=False)
        self.conv1 = nn.Sequential(
            nn.Conv2d(in_channels, mid_channels, kernel_size=3, padding=1),
            nn.BatchNorm2d(mid_channels),
            nn.ReLU(inplace=True)
        )
        
        self.conv2 = None
        
        if out_channels is not None:
            self.conv2= nn.Sequential(
                nn.Conv2d(mid_channels, out_channels, kernel_size=3, padding=1),
                nn.BatchNorm2d(out_channels),
                nn.ReLU(inplace=True)
            )

        self.apply(self.init_weights)
    
    @torch.no_grad()
    def init_weights(self, m):
        if isinstance(m, nn.Conv2d):
            nn.init.kaiming_normal_(m.weight, mode='fan_out', nonlinearity='relu')
            if m.bias is not None:
                nn.init.constant_(m.bias, 0)
        
        elif isinstance(m, nn.Linear):
            nn.init.kaiming_normal_(m.weight, mode='fan_out', nonlinearity='relu')
            if m.bias is not None:
                nn.init.constant_(m.bias, 0)
        
    def forward(self, x, skip=None):
        x = self.upsample(x)
        if skip is not None:
            x = torch.cat([x, self._interpolate(skip, x)], dim=1)
        x = self.conv1(x)
        
        if self.conv2 is not None:
            x = self.conv2(x)
        
        return x
        
    def _interpolate(self, enc_ftrs, x):
        """Resize the encoder features to match the dimensions of the decoder features."""
        return torch.nn.functional.interpolate(enc_ftrs, size=x.shape[2:], mode='bilinear', align_corners=False)
        
class ResizeConv(nn.Module):
    def __init__(self, in_channels, decoder_channels):
        super(ResizeConv, self).__init__()
        self.conv = nn.Conv2d(in_channels, decoder_channels, kernel_size=1)
        
    def forward(self, x):
        x = self.conv(x)
        return x
    
class FullDecoder(nn.Module):
    def __init__(self, encoder_num_features, decoder_features,
                        decoder_mid_dim, decoder_output_dim,
                        output_channels=1):
        """
        Full Decoder of DenseNet
        encoder_num_features List[int]: number of features from the encoder, from deep to shallow 
        decoder_features int: number of features in the first layer of the decoder
        decoder_mid_dim List[int]: number of features in the middle of the decoder
        decoder_output_dim List[int]: number of features in the output of the decoder
        output_channels int: number of output channels
        """
        super(FullDecoder, self).__init__()
        self.conv_resize = ResizeConv(encoder_num_features[0], decoder_features)
        
        self.decoder = nn.ModuleList()
        for i in range(1, len(encoder_num_features)):
            if i == 1:
                decoder_input_dim = decoder_features + encoder_num_features[i]
            else:
                decoder_input_dim = decoder_output_dim[i - 2] + encoder_num_features[i]
            
            self.decoder.append(DecoderBlock(decoder_input_dim,
                                             decoder_mid_dim[i - 1],
                                             decoder_output_dim[i - 1]))
        
        # no concatenation in the last layer
<<<<<<< HEAD
        # self.decoder.append(DecoderBlock(decoder_output_dim[-2], decoder_mid_dim[-1], decoder_output_dim[-1]))
        # [Deprecated] Use the following line instead of the above line for old weights
        self.decoder.append(DecoderBlock(decoder_output_dim[-2], decoder_mid_dim[-1])) # , decoder_output_dim[-1]))
=======
        self.decoder.append(DecoderBlock(decoder_output_dim[-2], decoder_mid_dim[-1]))
        # self.decoder.append(DecoderBlock(decoder_output_dim[-2], decoder_mid_dim[-1], decoder_output_dim[-1]))
>>>>>>> c03c91d5
        
        self.head = DecoderHead(decoder_output_dim[-1], output_channels)
        
    def forward(self, x, skip_connections):
        x = self.conv_resize(x)
        
        for i, block in enumerate(self.decoder):
            x = block(x, skip=skip_connections[i])
            
        x = self.head(x)
        
        return x
    
class ResnetEncoder(nn.Module):
    def __init__(self, cfg):
        super(ResnetEncoder, self).__init__()
        self.encoder = getattr(models, cfg.model.backbone)(pretrained=cfg.model.imagenet_pretrained)
        last_feat_dim = self.encoder.fc.in_features

        self.encoder.conv1 = nn.Conv2d(cfg.model.in_chans, 64, kernel_size=7, stride=2, padding=3, bias=False)
        self.encoder = nn.Sequential(*list(self.encoder.children())[:-2])
        self.encoder[0] = nn.Conv2d(cfg.model.in_chans, 64, kernel_size=7, stride=2, padding=3, bias=False)

        self.feature_channels = [ last_feat_dim,
                                self.encoder[7][0].conv1.in_channels,
                                self.encoder[6][0].conv1.in_channels, 
                                self.encoder[5][0].conv1.in_channels,
                                self.encoder[4][0].conv1.in_channels]

    def forward(self, x):
        x1 = self.encoder[0](x)  # conv1
        x1 = self.encoder[1](x1)  # bn1
        x1 = self.encoder[2](x1)  # relu
        x1 = self.encoder[3](x1)  # maxpool
        x2 = self.encoder[4](x1)  # layer1
        x3 = self.encoder[5](x2)  # layer2
        x4 = self.encoder[6](x3)  # layer3
        x5 = self.encoder[7](x4)  # layer4
        
        return x1, x2, x3, x4, x5
    
    def get_feature_channels(self):
        """ get feature channels from the encoder, from deep to shallow """
        return self.feature_channels
    
class DensenetEncoder(nn.Module):
    def __init__(self, cfg):
        super(DensenetEncoder, self).__init__()
        self.encoder = getattr(models, cfg.model.backbone)(pretrained=cfg.model.imagenet_pretrained)
        self.feature_channels = [ self.encoder.classifier.in_features,
                                self.encoder.features.denseblock4.denselayer1.norm1.num_features,
                                self.encoder.features.denseblock3.denselayer1.norm1.num_features, 
                                self.encoder.features.denseblock2.denselayer1.norm1.num_features,
                                self.encoder.features.denseblock1.denselayer1.norm1.num_features]

        self.in_chans = cfg.model.in_chans
        # modify the first layer to accept 7 channels
        out_channels = self.encoder.features.conv0.out_channels
        kernel_size = self.encoder.features.conv0.kernel_size
        stride = self.encoder.features.conv0.stride
        padding = self.encoder.features.conv0.padding
        have_bias = self.encoder.features.conv0.bias is not None
        self.encoder.features.conv0 = nn.Conv2d(cfg.model.in_chans, out_channels, kernel_size=kernel_size, stride=stride, padding=padding, bias=have_bias)

    def forward(self, x):
        x1 = self.encoder.features.relu0(self.encoder.features.norm0(self.encoder.features.conv0(x)))
        x1 = self.encoder.features.pool0(x1)
        x2 = self.encoder.features.denseblock1(x1)
        x2 = self.encoder.features.transition1(x2)
        x3 = self.encoder.features.denseblock2(x2)
        x3 = self.encoder.features.transition2(x3)
        x4 = self.encoder.features.denseblock3(x3)
        x4 = self.encoder.features.transition3(x4)
        x5 = self.encoder.features.denseblock4(x4)

        return x1, x2, x3, x4, x5
    
    def get_feature_channels(self):
        """ get feature channels from the encoder, from deep to shallow """
        return self.feature_channels

class ResnextEncoder(nn.Module):
    def __init__(self, cfg):
        super(ResnextEncoder, self).__init__()
        backbone_name = cfg.model.backbone  # e.g., 'resnext101_32x8d'
        in_chans = cfg.model.in_chans       # Number of input channels
        pretrained = cfg.model.imagenet_pretrained  # Boolean for pretrained weights
        # Initialize the ResNeXt model
        self.encoder = getattr(models, backbone_name)(pretrained=pretrained)
        last_feat_dim = self.encoder.fc.in_features  # Feature dimension before the fully connected layer

        # Modify the first convolutional layer if input channels are not equal to 3
        if in_chans != 3:
            self.encoder.conv1 = nn.Conv2d(
                in_chans, 64, kernel_size=7, stride=2, padding=3, bias=False
            )

        # Remove the fully connected layer and the average pooling layer
        self.encoder = nn.Sequential(*list(self.encoder.children())[:-2])

        # Extract feature channels from different layers
        self.feature_channels = [
            last_feat_dim,  # Output channels from layer4
            self.encoder[6][-1].conv3.out_channels,  # Output channels from layer2
            self.encoder[5][-1].conv3.out_channels,  # Output channels from layer1
            self.encoder[4][-1].conv3.out_channels,  # Output channels from layer1
            self.encoder[1].num_features,            # Output channels after maxpool
        ]

    def forward(self, x):
        
        # Initial convolution and pooling layers
        x = self.encoder[0](x)  # conv1
        x1 = self.encoder[1](x)  # bn1
        x = self.encoder[2](x1)  # relu
        x1 = self.encoder[3](x1)  # maxpool

        # Layer 1
        x2 = self.encoder[4](x1)

        # Layer 2
        x3 = self.encoder[5](x2)

        # Layer 3
        x4 = self.encoder[6](x3)

        # Layer 4
        x5 = self.encoder[7](x4)

        # Return features in reverse order (from deepest to shallowest)
        return x1, x2, x3, x4, x5
    
    def get_feature_channels(self):
        """ get feature channels from the encoder, from deep to shallow """
        return self.feature_channels

class DTNet(nn.Module):
    def __init__(self, cfg):
        super(DTNet, self).__init__()
        
        # Encoder: Using a pre-trained DenseNet-161 model
        encoder_features = None
        if cfg.model.encoder == 'densenet':
            self.encoder = DensenetEncoder(cfg)
            # remove classifier layer
            # [Deprecated] comment the following line for old weights
            del self.encoder.encoder.classifier
        # resnet series
        elif cfg.model.encoder == 'resnet':
            self.encoder = ResnetEncoder(cfg)
        elif cfg.model.encoder == 'resnext':
            self.encoder = ResnextEncoder(cfg)
        else:
            raise NotImplementedError("Encoder not implemented {}".format(cfg.model.encoder))
        encoder_features = self.encoder.get_feature_channels()
        
        self.decoders = nn.ModuleList()
        # start with 1024 features in decoder
        out_chans = [cfg.model.out_chans] if isinstance(cfg.model.out_chans, int) else cfg.model.out_chans
        self.decoder_features = 1024
        for head_output_channels in out_chans:
            # Decoder: Using a custom decoder
            self.decoders.append(FullDecoder(encoder_features, self.decoder_features, 
                                            cfg.model.cnn.decoder_mid_dim, cfg.model.cnn.decoder_output_dim,
                                            output_channels=head_output_channels))
        
    def forward(self, x):
        # Densenet Encoder
        x1, x2, x3, x4, x5 = self.encoder(x)
        
        # Decoder
        # go through each decoder
        outputs = []
        for decoder in self.decoders:
            outputs.append(decoder(x5, [x4, x3, x2, x1, None]))
            
        # combine the outputs into:
        # (B, head_output_channels x n_heads output, H, W)
        outputs = torch.cat(outputs, dim=1)
        
        return outputs
    
    
if __name__ == "__main__":
    # Instantiate the model
    # sample usage with 1 heads and 1 output channels per head.
    
    class Config:
        class Model:
            encoder = 'resnext'
            backbone = 'resnext101_32x8d'
            imagenet_pretrained = True
            in_chans = 7  # Change this if you have a different number of input channels
            out_chans = 1
            
        class CNN:
            decoder_mid_dim = [1024, 1024, 512, 256, 64]
            decoder_output_dim = [1024, 512, 256, 128, 64]
        model = Model()
        model.cnn = CNN()
    cfg = Config()
    
    model = DTNet(cfg)
    
    
    # test input and output shape is desired
    dummy_input = torch.randn(1, 7, 256, 256)

    # Run inference
    model.eval()
    with torch.no_grad():
        outputs = model(dummy_input)
        <|MERGE_RESOLUTION|>--- conflicted
+++ resolved
@@ -167,14 +167,9 @@
                                              decoder_output_dim[i - 1]))
         
         # no concatenation in the last layer
-<<<<<<< HEAD
         # self.decoder.append(DecoderBlock(decoder_output_dim[-2], decoder_mid_dim[-1], decoder_output_dim[-1]))
         # [Deprecated] Use the following line instead of the above line for old weights
         self.decoder.append(DecoderBlock(decoder_output_dim[-2], decoder_mid_dim[-1])) # , decoder_output_dim[-1]))
-=======
-        self.decoder.append(DecoderBlock(decoder_output_dim[-2], decoder_mid_dim[-1]))
-        # self.decoder.append(DecoderBlock(decoder_output_dim[-2], decoder_mid_dim[-1], decoder_output_dim[-1]))
->>>>>>> c03c91d5
         
         self.head = DecoderHead(decoder_output_dim[-1], output_channels)
         
@@ -387,4 +382,5 @@
     model.eval()
     with torch.no_grad():
         outputs = model(dummy_input)
-        +        
+    print(outputs.shape)